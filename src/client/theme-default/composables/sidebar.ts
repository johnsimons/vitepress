import { useMediaQuery } from '@vueuse/core'
import type { DefaultTheme } from 'vitepress/theme'
import {
  computed,
  onMounted,
  onUnmounted,
  ref,
  watch,
  watchEffect,
  watchPostEffect,
  type ComputedRef,
  type Ref
} from 'vue'
import { isActive } from '../../shared'
import {
  hasActiveLink as containsActiveLink,
  getSidebar,
  getSidebarGroups
} from '../support/sidebar'
import { useData } from './data'
<<<<<<< HEAD
import { useInert } from 'vitepress'
=======
import { hashRef } from './hash'
>>>>>>> 1ff1534e

export interface SidebarControl {
  collapsed: Ref<boolean>
  collapsible: ComputedRef<boolean>
  isLink: ComputedRef<boolean>
  isActiveLink: Ref<boolean>
  hasActiveLink: ComputedRef<boolean>
  hasChildren: ComputedRef<boolean>
  toggle(): void
}

export function useSidebar() {
  const { frontmatter, page, theme } = useData()
  const inert = useInert()!
  const is960 = useMediaQuery('(min-width: 960px)')

  const isOpen = ref(false)

  const _sidebar = computed(() => {
    const sidebarConfig = theme.value.sidebar
    const relativePath = page.value.relativePath
    return sidebarConfig ? getSidebar(sidebarConfig, relativePath) : []
  })

  const sidebar = ref(_sidebar.value)

  watch(_sidebar, (next, prev) => {
    if (JSON.stringify(next) !== JSON.stringify(prev))
      sidebar.value = _sidebar.value
  })

  const hasSidebar = computed(() => {
    return (
      frontmatter.value.sidebar !== false &&
      sidebar.value.length > 0 &&
      frontmatter.value.layout !== 'home'
    )
  })

  const leftAside = computed(() => {
    if (hasAside)
      return frontmatter.value.aside == null
        ? theme.value.aside === 'left'
        : frontmatter.value.aside === 'left'
    return false
  })

  const hasAside = computed(() => {
    if (frontmatter.value.layout === 'home') return false
    if (frontmatter.value.aside != null) return !!frontmatter.value.aside
    return theme.value.aside !== false
  })

  const isSidebarEnabled = computed(() => hasSidebar.value && is960.value)

  watch(
    () => [hasSidebar.value, is960.value, isOpen.value],
    ([sb, mq, o]) => {
      if (o) {
        inert.isSidebarVisible = inert.isSidebarOpen = true
      } else {
        inert.isSidebarOpen = false
        inert.isSidebarVisible = sb && mq
      }
    }
  )

  const sidebarGroups = computed(() => {
    return hasSidebar.value ? getSidebarGroups(sidebar.value) : []
  })

  function open() {
    isOpen.value = true
  }

  function close() {
    isOpen.value = false
  }

  function toggle() {
    isOpen.value ? close() : open()
  }

  return {
    isOpen,
    sidebar,
    sidebarGroups,
    hasSidebar,
    hasAside,
    leftAside,
    isSidebarEnabled,
    open,
    close,
    toggle
  }
}

/**
 * a11y: cache the element that opened the Sidebar (the menu button) then
 * focus that button again when Menu is closed with Escape key.
 */
export function useCloseSidebarOnEscape(
  isOpen: Ref<boolean>,
  close: () => void
) {
  let triggerElement: HTMLButtonElement | undefined

  watchEffect(() => {
    triggerElement = isOpen.value
      ? (document.activeElement as HTMLButtonElement)
      : undefined
  })

  onMounted(() => {
    window.addEventListener('keyup', onEscape)
  })

  onUnmounted(() => {
    window.removeEventListener('keyup', onEscape)
  })

  function onEscape(e: KeyboardEvent) {
    if (e.key === 'Escape' && isOpen.value) {
      close()
      triggerElement?.focus()
    }
  }
}

export function useSidebarControl(
  item: ComputedRef<DefaultTheme.SidebarItem>
): SidebarControl {
  const { page } = useData()

  const collapsed = ref(false)

  const collapsible = computed(() => {
    return item.value.collapsed != null
  })

  const isLink = computed(() => {
    return !!item.value.link
  })

  const isActiveLink = ref(false)
  const updateIsActiveLink = () => {
    isActiveLink.value = isActive(page.value.relativePath, item.value.link)
  }

  watch([page, item, hashRef], updateIsActiveLink)
  onMounted(updateIsActiveLink)

  const hasActiveLink = computed(() => {
    if (isActiveLink.value) {
      return true
    }

    return item.value.items
      ? containsActiveLink(page.value.relativePath, item.value.items)
      : false
  })

  const hasChildren = computed(() => {
    return !!(item.value.items && item.value.items.length)
  })

  watchEffect(() => {
    collapsed.value = !!(collapsible.value && item.value.collapsed)
  })

  watchPostEffect(() => {
    ;(isActiveLink.value || hasActiveLink.value) && (collapsed.value = false)
  })

  function toggle() {
    if (collapsible.value) {
      collapsed.value = !collapsed.value
    }
  }

  return {
    collapsed,
    collapsible,
    isLink,
    isActiveLink,
    hasActiveLink,
    hasChildren,
    toggle
  }
}<|MERGE_RESOLUTION|>--- conflicted
+++ resolved
@@ -18,11 +18,8 @@
   getSidebarGroups
 } from '../support/sidebar'
 import { useData } from './data'
-<<<<<<< HEAD
+import { hashRef } from './hash'
 import { useInert } from 'vitepress'
-=======
-import { hashRef } from './hash'
->>>>>>> 1ff1534e
 
 export interface SidebarControl {
   collapsed: Ref<boolean>
