--- conflicted
+++ resolved
@@ -18,11 +18,8 @@
   getSidebarGroups
 } from '../support/sidebar'
 import { useData } from './data'
-<<<<<<< HEAD
 import { hashRef } from './hash'
 import { inertControls } from './inert'
-=======
->>>>>>> d3dd4bc9
 
 export interface SidebarControl {
   collapsed: Ref<boolean>
