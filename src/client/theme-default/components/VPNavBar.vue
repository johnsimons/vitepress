--- conflicted
+++ resolved
@@ -1,7 +1,8 @@
 <script lang="ts" setup>
 import { useWindowScroll } from '@vueuse/core'
-import { computed, onMounted, ref } from 'vue'
+import { computed, onMounted, ref, watchPostEffect } from 'vue'
 import { useData } from '../composables/data'
+import { useLocalNav } from '../composables/local-nav'
 import { useSidebar } from '../composables/sidebar'
 import VPNavBarAppearance from './VPNavBarAppearance.vue'
 import VPNavBarExtra from './VPNavBarExtra.vue'
@@ -22,25 +23,17 @@
 
 const { y } = useWindowScroll()
 const { hasSidebar } = useSidebar()
+const { hasLocalNav } = useLocalNav()
 const { frontmatter } = useData()
 const navbar = ref<HTMLElement>()
 
-const classes = computed(() => {
-  return {
-    'top': frontmatter.value.layout === 'home' && y.value === 0,
+const classes = ref<Record<string, boolean>>({})
+
+watchPostEffect(() => {
+  classes.value = {
     'has-sidebar': hasSidebar.value,
-<<<<<<< HEAD
-    'has-local-nav': hasLocalNav.value,
-  }
-})
-
-onMounted(() => {
-  if (frontmatter.value.layout === 'home' && y.value !== 0) {
-    navbar.value?.classList.remove('top')
-=======
     'home': frontmatter.value.layout === 'home',
     'top': y.value === 0,
->>>>>>> d3dd4bc9
   }
 })
 </script>
@@ -265,7 +258,7 @@
   background-color: var(--vp-c-gutter);
 }
 
-@media (min-width: 960px) { 
+@media (min-width: 960px) {
   .VPNavBar:not(.home.top) .divider-line {
     background-color: var(--vp-c-gutter);
   }
