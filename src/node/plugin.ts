import path from 'path'
import c from 'picocolors'
import {
  mergeConfig,
  searchForWorkspaceRoot,
  type ModuleNode,
  type Plugin,
  type ResolvedConfig,
  type Rollup,
  type UserConfig
} from 'vite'
import {
  APP_PATH,
  DIST_CLIENT_PATH,
  SITE_DATA_REQUEST_PATH,
  resolveAliases
} from './alias'
import { resolvePages, resolveUserConfig, type SiteConfig } from './config'
import {
  clearCache,
  createMarkdownToVueRenderFn,
  type MarkdownCompileResult
} from './markdownToVue'
import { dynamicRoutesPlugin } from './plugins/dynamicRoutesPlugin'
import { localSearchPlugin } from './plugins/localSearchPlugin'
import { rewritesPlugin } from './plugins/rewritesPlugin'
import { staticDataPlugin } from './plugins/staticDataPlugin'
import { webFontsPlugin } from './plugins/webFontsPlugin'
import { slash, type PageDataPayload } from './shared'
import { deserializeFunctions, serializeFunctions } from './utils/fnSerialize'

declare module 'vite' {
  interface UserConfig {
    vitepress?: SiteConfig
  }
}

const themeRE = /\/\.vitepress\/theme\/index\.(m|c)?(j|t)s$/
const hashRE = /\.([-\w]+)\.js$/
const staticInjectMarkerRE =
  /\b(const _hoisted_\d+ = \/\*(?:#|@)__PURE__\*\/\s*createStaticVNode)\("(.*)", (\d+)\)/g
const staticStripRE = /['"`]__VP_STATIC_START__[^]*?__VP_STATIC_END__['"`]/g
const staticRestoreRE = /__VP_STATIC_(START|END)__/g

// matches client-side js blocks in MPA mode.
// in the future we may add different execution strategies like visible or
// media queries.
const scriptClientRE = /<script\b[^>]*client\b[^>]*>([^]*?)<\/script>/

const isPageChunk = (
  chunk: Rollup.OutputAsset | Rollup.OutputChunk
): chunk is Rollup.OutputChunk & { facadeModuleId: string } =>
  !!(
    chunk.type === 'chunk' &&
    chunk.isEntry &&
    chunk.facadeModuleId &&
    chunk.facadeModuleId.endsWith('.md')
  )

const cleanUrl = (url: string): string =>
  url.replace(/#.*$/s, '').replace(/\?.*$/s, '')

export async function createVitePressPlugin(
  siteConfig: SiteConfig,
  ssr = false,
  pageToHashMap?: Record<string, string>,
  clientJSMap?: Record<string, string>,
  recreateServer?: () => Promise<void>
) {
  const {
    srcDir,
    configPath,
    configDeps,
    markdown,
    site,
    vue: userVuePluginOptions,
    vite: userViteConfig,
    pages,
    lastUpdated,
    cleanUrls
  } = siteConfig

  let markdownToVue: Awaited<ReturnType<typeof createMarkdownToVueRenderFn>>
  const userCustomElementChecker =
    userVuePluginOptions?.template?.compilerOptions?.isCustomElement
  let isCustomElement = userCustomElementChecker

  if (markdown?.math) {
    isCustomElement = (tag) => {
      if (['mjx-container', 'mjx-assistive-mml'].includes(tag)) {
        return true
      }
      return userCustomElementChecker?.(tag) ?? false
    }
  }

  // lazy require plugin-vue to respect NODE_ENV in @vue/compiler-x
  const vuePlugin = await import('@vitejs/plugin-vue').then((r) =>
    r.default({
      include: [/\.vue$/, /\.md$/],
      ...userVuePluginOptions,
      template: {
        ...userVuePluginOptions?.template,
        compilerOptions: {
          ...userVuePluginOptions?.template?.compilerOptions,
          isCustomElement
        }
      }
    })
  )

  const processClientJS = (code: string, id: string) => {
    return scriptClientRE.test(code)
      ? code.replace(scriptClientRE, (_, content) => {
          if (ssr && clientJSMap) clientJSMap[id] = content
          return `\n`.repeat(_.split('\n').length - 1)
        })
      : code
  }

  let siteData = site
  let allDeadLinks: MarkdownCompileResult['deadLinks'] = []
  let config: ResolvedConfig
  let importerMap: Record<string, Set<string> | undefined> = {}

  const vitePressPlugin: Plugin = {
    name: 'vitepress',

    async configResolved(resolvedConfig) {
      config = resolvedConfig
      markdownToVue = await createMarkdownToVueRenderFn(
        srcDir,
        markdown,
        pages,
        config.command === 'build',
        config.base,
        lastUpdated,
        cleanUrls,
        siteConfig
      )
    },

    config() {
      const baseConfig: UserConfig = {
        resolve: {
          alias: resolveAliases(siteConfig, ssr)
        },
        define: {
          __VP_LOCAL_SEARCH__: site.themeConfig?.search?.provider === 'local',
          __ALGOLIA__:
            site.themeConfig?.search?.provider === 'algolia' ||
            !!site.themeConfig?.algolia, // legacy
          __CARBON__: !!site.themeConfig?.carbonAds,
          __ASSETS_DIR__: JSON.stringify(siteConfig.assetsDir),
          __VUE_PROD_HYDRATION_MISMATCH_DETAILS__: !!process.env.DEBUG
        },
        optimizeDeps: {
          // force include vue to avoid duplicated copies when linked + optimized
          include: [
            'vue',
            'vitepress > @vue/devtools-api',
<<<<<<< HEAD
            'vitepress > @vueuse/integrations/useFocusTrap'
=======
            'vitepress > @vueuse/core'
>>>>>>> 1ff1534e
          ],
          exclude: ['@docsearch/js', 'vitepress']
        },
        server: {
          fs: {
            allow: [
              DIST_CLIENT_PATH,
              srcDir,
              searchForWorkspaceRoot(process.cwd())
            ]
          }
        },
        vitepress: siteConfig
      }
      return userViteConfig
        ? mergeConfig(baseConfig, userViteConfig)
        : baseConfig
    },

    resolveId(id) {
      if (id === SITE_DATA_REQUEST_PATH) {
        return SITE_DATA_REQUEST_PATH
      }
    },

    load(id) {
      if (id === SITE_DATA_REQUEST_PATH) {
        let data = siteData
        // head info is not needed by the client in production build
        if (config.command === 'build') {
          data = { ...siteData, head: [] }
          // in production client build, the data is inlined on each page
          // to avoid config changes invalidating every chunk.
          if (!ssr) {
            return `export default window.__VP_SITE_DATA__`
          }
        }
        data = serializeFunctions(data)
        return `${deserializeFunctions};export default deserializeFunctions(JSON.parse(${JSON.stringify(
          JSON.stringify(data)
        )}))`
      }
    },

    async transform(code, id) {
      if (id.endsWith('.vue')) {
        return processClientJS(code, id)
      } else if (id.endsWith('.md')) {
        // transform .md files into vueSrc so plugin-vue can handle it
        const { vueSrc, deadLinks, includes } = await markdownToVue(
          code,
          id,
          config.publicDir
        )
        allDeadLinks.push(...deadLinks)
        if (includes.length) {
          includes.forEach((i) => {
            ;(importerMap[slash(i)] ??= new Set()).add(id)
            this.addWatchFile(i)
          })
        }
        return processClientJS(vueSrc, id)
      }
    },

    renderStart() {
      if (allDeadLinks.length > 0) {
        allDeadLinks.forEach(({ url, file }, i) => {
          siteConfig.logger.warn(
            c.yellow(
              `${i === 0 ? '\n\n' : ''}(!) Found dead link ${c.cyan(
                url
              )} in file ${c.white(c.dim(file))}`
            )
          )
        })
        siteConfig.logger.info(
          c.cyan(
            '\nIf this is expected, you can disable this check via config. Refer: https://vitepress.dev/reference/site-config#ignoredeadlinks\n'
          )
        )
        throw new Error(`${allDeadLinks.length} dead link(s) found.`)
      }
    },

    configureServer(server) {
      if (configPath) {
        server.watcher.add(configPath)
        configDeps.forEach((file) => server.watcher.add(file))
      }

      const onFileAddDelete = async (added: boolean, _file: string) => {
        const file = slash(_file)
        // restart server on theme file creation / deletion
        if (themeRE.test(file)) {
          siteConfig.logger.info(
            c.green(
              `${path.relative(process.cwd(), _file)} ${
                added ? 'created' : 'deleted'
              }, restarting server...\n`
            ),
            { clear: true, timestamp: true }
          )

          await recreateServer?.()
        }

        // update pages, dynamicRoutes and rewrites on md file creation / deletion
        if (file.endsWith('.md')) {
          Object.assign(
            siteConfig,
            await resolvePages(
              siteConfig.srcDir,
              siteConfig.userConfig,
              siteConfig.logger
            )
          )
        }

        if (!added && importerMap[file]) {
          delete importerMap[file]
        }
      }
      server.watcher
        .on('add', onFileAddDelete.bind(null, true))
        .on('unlink', onFileAddDelete.bind(null, false))

      // serve our index.html after vite history fallback
      return () => {
        server.middlewares.use(async (req, res, next) => {
          const url = req.url && cleanUrl(req.url)
          if (url?.endsWith('.html')) {
            res.statusCode = 200
            res.setHeader('Content-Type', 'text/html')
            let html = `<!DOCTYPE html>
<html>
  <head>
    <title></title>
    <meta charset="utf-8">
    <meta name="viewport" content="width=device-width,initial-scale=1">
    <meta name="description" content="">
  </head>
  <body>
    <div id="app"></div>
    <script type="module" src="/@fs/${APP_PATH}/index.js"></script>
  </body>
</html>`
            html = await server.transformIndexHtml(url, html, req.originalUrl)
            res.end(html)
            return
          }
          next()
        })
      }
    },

    renderChunk(code, chunk) {
      if (!ssr && isPageChunk(chunk as Rollup.OutputChunk)) {
        // For each page chunk, inject marker for start/end of static strings.
        // we do this here because in generateBundle the chunks would have been
        // minified and we won't be able to safely locate the strings.
        // Using a regexp relies on specific output from Vue compiler core,
        // which is a reasonable trade-off considering the massive perf win over
        // a full AST parse.
        code = code.replace(
          staticInjectMarkerRE,
          '$1("__VP_STATIC_START__$2__VP_STATIC_END__", $3)'
        )
        return code
      }
      return null
    },

    generateBundle(_options, bundle) {
      if (ssr) {
        this.emitFile({
          type: 'asset',
          fileName: 'package.json',
          source: '{ "private": true, "type": "module" }'
        })
      } else {
        // client build:
        // for each .md entry chunk, adjust its name to its correct path.
        for (const name in bundle) {
          const chunk = bundle[name]
          if (isPageChunk(chunk)) {
            // record page -> hash relations
            const hash = chunk.fileName.match(hashRE)![1]
            pageToHashMap![chunk.name.toLowerCase()] = hash

            // inject another chunk with the content stripped
            bundle[name + '-lean'] = {
              ...chunk,
              fileName: chunk.fileName.replace(/\.js$/, '.lean.js'),
              preliminaryFileName: chunk.preliminaryFileName.replace(
                /\.js$/,
                '.lean.js'
              ),
              code: chunk.code.replace(staticStripRE, `""`)
            }

            // remove static markers from original code
            chunk.code = chunk.code.replace(staticRestoreRE, '')
          }
        }
      }
    },

    async handleHotUpdate(ctx) {
      const { file, read, server } = ctx
      if (file === configPath || configDeps.includes(file)) {
        siteConfig.logger.info(
          c.green(
            `${path.relative(
              process.cwd(),
              file
            )} changed, restarting server...\n`
          ),
          { clear: true, timestamp: true }
        )

        try {
          await resolveUserConfig(siteConfig.root, 'serve', 'development')
        } catch (err: any) {
          return
        }

        clearCache()
        await recreateServer?.()
        return
      }

      // hot reload .md files as .vue files
      if (file.endsWith('.md')) {
        const content = await read()
        const { pageData, vueSrc } = await markdownToVue(
          content,
          file,
          config.publicDir
        )

        const payload: PageDataPayload = {
          path: `/${slash(path.relative(srcDir, file))}`,
          pageData
        }

        // notify the client to update page data
        server.ws.send({
          type: 'custom',
          event: 'vitepress:pageData',
          data: payload
        })

        // overwrite src so vue plugin can handle the HMR
        ctx.read = () => vueSrc
      }
    }
  }

  const hmrFix: Plugin = {
    name: 'vitepress:hmr-fix',
    async handleHotUpdate({ file, server, modules }) {
      const importers = [...(importerMap[slash(file)] || [])]
      if (importers.length > 0) {
        return [
          ...modules,
          ...importers.map((id) => {
            clearCache(id)
            return server.moduleGraph.getModuleById(id)
          })
        ].filter(Boolean) as ModuleNode[]
      }
    }
  }

  return [
    vitePressPlugin,
    rewritesPlugin(siteConfig),
    vuePlugin,
    hmrFix,
    webFontsPlugin(siteConfig.useWebFonts),
    ...(userViteConfig?.plugins || []),
    await localSearchPlugin(siteConfig),
    staticDataPlugin,
    await dynamicRoutesPlugin(siteConfig)
  ]
}<|MERGE_RESOLUTION|>--- conflicted
+++ resolved
@@ -159,11 +159,8 @@
           include: [
             'vue',
             'vitepress > @vue/devtools-api',
-<<<<<<< HEAD
+            'vitepress > @vueuse/core',
             'vitepress > @vueuse/integrations/useFocusTrap'
-=======
-            'vitepress > @vueuse/core'
->>>>>>> 1ff1534e
           ],
           exclude: ['@docsearch/js', 'vitepress']
         },
